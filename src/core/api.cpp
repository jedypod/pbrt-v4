
/*
    pbrt source code is Copyright(c) 1998-2016
                        Matt Pharr, Greg Humphreys, and Wenzel Jakob.

    This file is part of pbrt.

    Redistribution and use in source and binary forms, with or without
    modification, are permitted provided that the following conditions are
    met:

    - Redistributions of source code must retain the above copyright
      notice, this list of conditions and the following disclaimer.

    - Redistributions in binary form must reproduce the above copyright
      notice, this list of conditions and the following disclaimer in the
      documentation and/or other materials provided with the distribution.

    THIS SOFTWARE IS PROVIDED BY THE COPYRIGHT HOLDERS AND CONTRIBUTORS "AS
    IS" AND ANY EXPRESS OR IMPLIED WARRANTIES, INCLUDING, BUT NOT LIMITED
    TO, THE IMPLIED WARRANTIES OF MERCHANTABILITY AND FITNESS FOR A
    PARTICULAR PURPOSE ARE DISCLAIMED. IN NO EVENT SHALL THE COPYRIGHT
    HOLDER OR CONTRIBUTORS BE LIABLE FOR ANY DIRECT, INDIRECT, INCIDENTAL,
    SPECIAL, EXEMPLARY, OR CONSEQUENTIAL DAMAGES (INCLUDING, BUT NOT
    LIMITED TO, PROCUREMENT OF SUBSTITUTE GOODS OR SERVICES; LOSS OF USE,
    DATA, OR PROFITS; OR BUSINESS INTERRUPTION) HOWEVER CAUSED AND ON ANY
    THEORY OF LIABILITY, WHETHER IN CONTRACT, STRICT LIABILITY, OR TORT
    (INCLUDING NEGLIGENCE OR OTHERWISE) ARISING IN ANY WAY OUT OF THE USE
    OF THIS SOFTWARE, EVEN IF ADVISED OF THE POSSIBILITY OF SUCH DAMAGE.

 */

// core/api.cpp*
#include "api.h"

#include "error.h"
#include "parallel.h"
#include "paramset.h"
#include "spectrum.h"
#include "scene.h"
#include "film.h"
#include "medium.h"
#include "stats.h"
#include "texcache.h"

// API Additional Headers
#include "accelerators/bvh.h"
#include "accelerators/kdtreeaccel.h"
#include "cameras/environment.h"
#include "cameras/orthographic.h"
#include "cameras/perspective.h"
#include "cameras/realistic.h"
#include "filters/box.h"
#include "filters/gaussian.h"
#include "filters/mitchell.h"
#include "filters/sinc.h"
#include "filters/triangle.h"
#include "integrators/bdpt.h"
#include "integrators/directlighting.h"
#include "integrators/mlt.h"
#include "integrators/ao.h"
#include "integrators/path.h"
#include "integrators/sppm.h"
#include "integrators/volpath.h"
#include "integrators/whitted.h"
#include "lights/diffuse.h"
#include "lights/distant.h"
#include "lights/goniometric.h"
#include "lights/infinite.h"
#include "lights/point.h"
#include "lights/projection.h"
#include "lights/spot.h"
#include "materials/disney.h"
#include "materials/fourier.h"
#include "materials/glass.h"
#include "materials/hair.h"
#include "materials/kdsubsurface.h"
#include "materials/matte.h"
#include "materials/metal.h"
#include "materials/mirror.h"
#include "materials/mixmat.h"
#include "materials/plastic.h"
#include "materials/substrate.h"
#include "materials/subsurface.h"
#include "materials/translucent.h"
#include "materials/uber.h"
#include "samplers/halton.h"
#include "samplers/maxmin.h"
#include "samplers/random.h"
#include "samplers/sobol.h"
#include "samplers/stratified.h"
#include "samplers/zerotwosequence.h"
#include "shapes/cone.h"
#include "shapes/curve.h"
#include "shapes/cylinder.h"
#include "shapes/disk.h"
#include "shapes/hyperboloid.h"
#include "shapes/loopsubdiv.h"
#include "shapes/nurbs.h"
#include "shapes/paraboloid.h"
#include "shapes/sphere.h"
#include "shapes/triangle.h"
#include "shapes/plymesh.h"
#include "textures/bilerp.h"
#include "textures/checkerboard.h"
#include "textures/constant.h"
#include "textures/dots.h"
#include "textures/fbm.h"
#include "textures/imagemap.h"
#include "textures/marble.h"
#include "textures/mix.h"
#include "textures/ptex.h"
#include "textures/scale.h"
#include "textures/uv.h"
#include "textures/windy.h"
#include "textures/wrinkled.h"
#include "media/grid.h"
#include "media/homogeneous.h"
#include <map>
#include <stdio.h>

using gtl::ArraySlice;

namespace pbrt {

// API Global Variables
Options PbrtOptions;

// API Local Classes
constexpr int MaxTransforms = 2;
constexpr int StartTransformBits = 1 << 0;
constexpr int EndTransformBits = 1 << 1;
constexpr int AllTransformsBits = (1 << MaxTransforms) - 1;
struct TransformSet {
    // TransformSet Public Methods
    Transform &operator[](int i) {
        CHECK_GE(i, 0);
        CHECK_LT(i, MaxTransforms);
        return t[i];
    }
    const Transform &operator[](int i) const {
        CHECK_GE(i, 0);
        CHECK_LT(i, MaxTransforms);
        return t[i];
    }
    friend TransformSet Inverse(const TransformSet &ts) {
        TransformSet tInv;
        for (int i = 0; i < MaxTransforms; ++i) tInv.t[i] = Inverse(ts.t[i]);
        return tInv;
    }
    bool IsAnimated() const {
        for (int i = 0; i < MaxTransforms - 1; ++i)
            if (t[i] != t[i + 1]) return true;
        return false;
    }

  private:
    Transform t[MaxTransforms];
};

struct RenderOptions {
    // RenderOptions Public Methods
    Integrator *MakeIntegrator() const;
    Scene *MakeScene();
    Camera *MakeCamera() const;

    // RenderOptions Public Data
    Float transformStartTime = 0, transformEndTime = 1;
    std::string FilterName = "box";
    ParamSet FilterParams;
    std::string FilmName = "image";
    ParamSet FilmParams;
    std::string SamplerName = "halton";
    ParamSet SamplerParams;
    std::string AcceleratorName = "bvh";
    ParamSet AcceleratorParams;
    std::string IntegratorName = "path";
    ParamSet IntegratorParams;
    std::string CameraName = "perspective";
    ParamSet CameraParams;
    TransformSet CameraToWorld;
    std::map<std::string, std::shared_ptr<Medium>> namedMedia;
    std::vector<std::shared_ptr<Light>> lights;
    std::vector<std::shared_ptr<Primitive>> primitives;
    std::map<std::string, std::vector<std::shared_ptr<Primitive>>> instances;
    std::vector<std::shared_ptr<Primitive>> *currentInstance = nullptr;
    bool haveScatteringMedia = false;
};

struct GraphicsState {
    // Graphics State Methods
    std::shared_ptr<Material> CreateMaterial(const ParamSet &params);
    MediumInterface CreateMediumInterface();

    // Graphics State
    std::string currentInsideMedium, currentOutsideMedium;
    std::map<std::string, std::shared_ptr<Texture<Float>>> floatTextures;
    std::map<std::string, std::shared_ptr<Texture<Spectrum>>> spectrumTextures;
    ParamSet materialParams;
    std::string material = "matte";
    std::map<std::string, std::shared_ptr<Material>> namedMaterials;
    std::string currentNamedMaterial;
    ParamSet areaLightParams;
    std::string areaLight;
    bool reverseOrientation = false;
};

class TransformCache {
  public:
    // TransformCache Public Methods
    void Lookup(const Transform &t, std::shared_ptr<const Transform> *tCached,
                std::shared_ptr<const Transform> *tCachedInverse) {
        auto iter = cache.find(t);
        if (iter == cache.end()) {
            std::shared_ptr<const Transform> tr =
                std::make_shared<const Transform>(t);
            std::shared_ptr<const Transform> tinv =
                std::make_shared<const Transform>(Inverse(t));
            cache[t] = CacheItem{tr, tinv};
            iter = cache.find(t);
        }
        if (tCached) *tCached = iter->second.first;
        if (tCachedInverse) *tCachedInverse = iter->second.second;
    }
    void Clear() {
        cache.erase(cache.begin(), cache.end());
    }

  private:
    // TransformCache Private Data
    using CacheItem = std::pair<std::shared_ptr<const Transform>,
                                std::shared_ptr<const Transform>>;
    std::map<Transform, CacheItem> cache;
};

// API Static Data
enum class APIState { Uninitialized, OptionsBlock, WorldBlock };
static APIState currentApiState = APIState::Uninitialized;
static TransformSet curTransform;
static uint32_t activeTransformBits = AllTransformsBits;
static std::map<std::string, TransformSet> namedCoordinateSystems;
static std::unique_ptr<RenderOptions> renderOptions;
static GraphicsState graphicsState;
static std::vector<GraphicsState> pushedGraphicsStates;
static std::vector<TransformSet> pushedTransforms;
static std::vector<uint32_t> pushedActiveTransformBits;
static TransformCache transformCache;
int catIndentCount = 0;

// API Forward Declarations
std::vector<std::shared_ptr<Shape>> MakeShapes(const std::string &name,
                                               const Transform *ObjectToWorld,
                                               const Transform *WorldToObject,
                                               bool reverseOrientation,
                                               const ParamSet &paramSet);

// API Macros
#define VERIFY_INITIALIZED(func)                           \
    if (!(PbrtOptions.cat || PbrtOptions.toPly) &&           \
        currentApiState == APIState::Uninitialized) {        \
        Error(                                             \
            "pbrtInit() must be before calling \"%s()\". " \
            "Ignoring.",                                   \
            func);                                         \
        return;                                            \
    } else /* swallow trailing semicolon */
#define VERIFY_OPTIONS(func)                             \
    VERIFY_INITIALIZED(func);                            \
    if (!(PbrtOptions.cat || PbrtOptions.toPly) &&       \
        currentApiState == APIState::WorldBlock) {       \
        Error(                                           \
            "Options cannot be set inside world block; " \
            "\"%s\" not allowed.  Ignoring.",            \
            func);                                       \
        return;                                          \
    } else /* swallow trailing semicolon */
#define VERIFY_WORLD(func)                                   \
    VERIFY_INITIALIZED(func);                                \
    if (!(PbrtOptions.cat || PbrtOptions.toPly) &&           \
        currentApiState == APIState::OptionsBlock) {         \
        Error(                                               \
            "Scene description must be inside world block; " \
            "\"%s\" not allowed. Ignoring.",                 \
            func);                                           \
        return;                                              \
    } else /* swallow trailing semicolon */
#define FOR_ACTIVE_TRANSFORMS(expr)           \
    for (int i = 0; i < MaxTransforms; ++i)   \
        if (activeTransformBits & (1 << i)) { \
            expr                              \
        }
#define WARN_IF_ANIMATED_TRANSFORM(func)                             \
    do {                                                             \
        if (curTransform.IsAnimated())                               \
            Warning(                                                 \
                "Animated transformations set; ignoring for \"%s\" " \
                "and using the start transform only",                \
                func);                                               \
    } while (false) /* swallow trailing semicolon */

// Object Creation Function Definitions
std::vector<std::shared_ptr<Shape>> MakeShapes(const std::string &name,
                                               std::shared_ptr<const Transform> object2world,
                                               std::shared_ptr<const Transform> world2object,
                                               bool reverseOrientation,
                                               const ParamSet &paramSet) {
    std::vector<std::shared_ptr<Shape>> shapes;
    std::shared_ptr<Shape> s;
    if (name == "sphere")
        s = CreateSphereShape(object2world, world2object, reverseOrientation,
                              paramSet);
    // Create remaining single _Shape_ types
    else if (name == "cylinder")
        s = CreateCylinderShape(object2world, world2object, reverseOrientation,
                                paramSet);
    else if (name == "disk")
        s = CreateDiskShape(object2world, world2object, reverseOrientation,
                            paramSet);
    else if (name == "cone")
        s = CreateConeShape(object2world, world2object, reverseOrientation,
                            paramSet);
    else if (name == "paraboloid")
        s = CreateParaboloidShape(object2world, world2object,
                                  reverseOrientation, paramSet);
    else if (name == "hyperboloid")
        s = CreateHyperboloidShape(object2world, world2object,
                                   reverseOrientation, paramSet);
    if (s != nullptr) shapes.push_back(s);

    // Create multiple-_Shape_ types
    else if (name == "curve")
        shapes = CreateCurveShape(object2world, world2object, reverseOrientation, paramSet);
    else if (name == "trianglemesh") {
        if (PbrtOptions.toPly) {
            static int count = 1;
            const char *plyPrefix =
                getenv("PLY_PREFIX") ? getenv("PLY_PREFIX") : "mesh";
            std::string fn = StringPrintf("%s_%05d.ply", plyPrefix, count++);

            ArraySlice<int> vi = paramSet.FindInt("indices");
            ArraySlice<Point3f> P = paramSet.FindPoint3f("P");
            ArraySlice<Point2f> uvs = paramSet.FindPoint2f("uv");
            if (uvs.empty()) uvs = paramSet.FindPoint2f("st");
            std::vector<Point2f> tempUVs;
            if (uvs.empty()) {
                ArraySlice<Float> fuv = paramSet.FindFloat("uv");
                if (fuv.empty()) fuv = paramSet.FindFloat("st");
                if (!fuv.empty()) {
                    tempUVs.reserve(fuv.size() / 2);
                    for (size_t i = 0; i < fuv.size() / 2; ++i)
                        tempUVs.push_back(Point2f(fuv[2 * i], fuv[2 * i + 1]));
                    uvs = tempUVs;
                }
            }
            ArraySlice<Normal3f> N = paramSet.FindNormal3f("N");
            ArraySlice<Vector3f> S = paramSet.FindVector3f("S");
            // TODO: check that if non-empty, N and S are at least as big
            // as P.

            if (!WritePlyFile(fn, vi, P, S, N, uvs))
                Error("Unable to write PLY file \"%s\"", fn.c_str());

            printf("%*sShape \"plymesh\" \"string filename\" \"%s\" ",
                   catIndentCount, "", fn.c_str());

            std::string alphaTex = paramSet.FindTexture("alpha");
            if (alphaTex != "")
                printf("\n%*s\"texture alpha\" \"%s\" ", catIndentCount + 8, "",
                       alphaTex.c_str());
            else {
                ArraySlice<Float> alpha = paramSet.FindFloat("alpha");
                if (!alpha.empty())
                    printf("\n%*s\"float alpha\" %f ", catIndentCount + 8, "",
                           alpha[0]);
            }

            std::string shadowAlphaTex = paramSet.FindTexture("shadowalpha");
            if (shadowAlphaTex != "")
                printf("\n%*s\"texture shadowalpha\" \"%s\" ",
                       catIndentCount + 8, "", shadowAlphaTex.c_str());
            else {
                ArraySlice<Float> alpha = paramSet.FindFloat("shadowalpha");
                if (!alpha.empty())
                    printf("\n%*s\"float shadowalpha\" %f ", catIndentCount + 8,
                           "", alpha[0]);
            }
            printf("\n");
        } else
            shapes = CreateTriangleMeshShape(object2world, world2object,
                                             reverseOrientation, paramSet);
    } else if (name == "plymesh")
        shapes = CreatePLYMesh(object2world, world2object, reverseOrientation,
                               paramSet);
    else if (name == "loopsubdiv")
        shapes = CreateLoopSubdiv(object2world, world2object,
                                  reverseOrientation, paramSet);
    else if (name == "nurbs")
        shapes = CreateNURBS(object2world, world2object, reverseOrientation,
                             paramSet);
    else
        Warning("Shape \"%s\" unknown.", name.c_str());

    return shapes;
}

STAT_COUNTER("Scene/Materials created", nMaterialsCreated);

std::shared_ptr<Material> MakeMaterial(const std::string &name,
                                       const TextureParams &mp) {
    Material *material = nullptr;
    if (name == "" || name == "none")
        return nullptr;
    else if (name == "matte")
        material = CreateMatteMaterial(mp);
    else if (name == "plastic")
        material = CreatePlasticMaterial(mp);
    else if (name == "translucent")
        material = CreateTranslucentMaterial(mp);
    else if (name == "glass")
        material = CreateGlassMaterial(mp);
    else if (name == "mirror")
        material = CreateMirrorMaterial(mp);
    else if (name == "hair")
        material = CreateHairMaterial(mp);
    else if (name == "disney")
        material = CreateDisneyMaterial(mp);
    else if (name == "mix") {
        std::string m1 = mp.FindString("namedmaterial1", "");
        std::string m2 = mp.FindString("namedmaterial2", "");
        std::shared_ptr<Material> mat1 = graphicsState.namedMaterials[m1];
        std::shared_ptr<Material> mat2 = graphicsState.namedMaterials[m2];
        if (!mat1) {
            Error("Named material \"%s\" undefined.  Using \"matte\"",
                  m1.c_str());
            mat1 = MakeMaterial("matte", mp);
        }
        if (!mat2) {
            Error("Named material \"%s\" undefined.  Using \"matte\"",
                  m2.c_str());
            mat2 = MakeMaterial("matte", mp);
        }

        material = CreateMixMaterial(mp, mat1, mat2);
    } else if (name == "metal")
        material = CreateMetalMaterial(mp);
    else if (name == "substrate")
        material = CreateSubstrateMaterial(mp);
    else if (name == "uber")
        material = CreateUberMaterial(mp);
    else if (name == "subsurface")
        material = CreateSubsurfaceMaterial(mp);
    else if (name == "kdsubsurface")
        material = CreateKdSubsurfaceMaterial(mp);
    else if (name == "fourier")
        material = CreateFourierMaterial(mp);
    else {
        Warning("Material \"%s\" unknown. Using \"matte\".", name.c_str());
        material = CreateMatteMaterial(mp);
    }

    if ((name == "subsurface" || name == "kdsubsurface") &&
        (renderOptions->IntegratorName != "path" &&
         (renderOptions->IntegratorName != "volpath")))
        Warning(
            "Subsurface scattering material \"%s\" used, but \"%s\" "
            "integrator doesn't support subsurface scattering. "
            "Use \"path\" or \"volpath\".",
            name.c_str(), renderOptions->IntegratorName.c_str());

    mp.ReportUnused();
    if (!material) Error("Unable to create material \"%s\"", name.c_str());
    else ++nMaterialsCreated;
    return std::shared_ptr<Material>(material);
}

std::shared_ptr<Texture<Float>> MakeFloatTexture(const std::string &name,
                                                 const Transform &tex2world,
                                                 const TextureParams &tp) {
    Texture<Float> *tex = nullptr;
    if (name == "constant")
        tex = CreateConstantFloatTexture(tex2world, tp);
    else if (name == "scale")
        tex = CreateScaleFloatTexture(tex2world, tp);
    else if (name == "mix")
        tex = CreateMixFloatTexture(tex2world, tp);
    else if (name == "bilerp")
        tex = CreateBilerpFloatTexture(tex2world, tp);
    else if (name == "imagemap")
        tex = CreateImageFloatTexture(tex2world, tp);
    else if (name == "uv")
        tex = CreateUVFloatTexture(tex2world, tp);
    else if (name == "checkerboard")
        tex = CreateCheckerboardFloatTexture(tex2world, tp);
    else if (name == "dots")
        tex = CreateDotsFloatTexture(tex2world, tp);
    else if (name == "fbm")
        tex = CreateFBmFloatTexture(tex2world, tp);
    else if (name == "wrinkled")
        tex = CreateWrinkledFloatTexture(tex2world, tp);
    else if (name == "marble")
        tex = CreateMarbleFloatTexture(tex2world, tp);
    else if (name == "windy")
        tex = CreateWindyFloatTexture(tex2world, tp);
    else if (name == "ptex")
        tex = CreatePtexFloatTexture(tex2world, tp);
    else
        Warning("Float texture \"%s\" unknown.", name.c_str());
    tp.ReportUnused();
    return std::shared_ptr<Texture<Float>>(tex);
}

std::shared_ptr<Texture<Spectrum>> MakeSpectrumTexture(
    const std::string &name, const Transform &tex2world,
    const TextureParams &tp) {
    Texture<Spectrum> *tex = nullptr;
    if (name == "constant")
        tex = CreateConstantSpectrumTexture(tex2world, tp);
    else if (name == "scale")
        tex = CreateScaleSpectrumTexture(tex2world, tp);
    else if (name == "mix")
        tex = CreateMixSpectrumTexture(tex2world, tp);
    else if (name == "bilerp")
        tex = CreateBilerpSpectrumTexture(tex2world, tp);
    else if (name == "imagemap")
        tex = CreateImageSpectrumTexture(tex2world, tp);
    else if (name == "uv")
        tex = CreateUVSpectrumTexture(tex2world, tp);
    else if (name == "checkerboard")
        tex = CreateCheckerboardSpectrumTexture(tex2world, tp);
    else if (name == "dots")
        tex = CreateDotsSpectrumTexture(tex2world, tp);
    else if (name == "fbm")
        tex = CreateFBmSpectrumTexture(tex2world, tp);
    else if (name == "wrinkled")
        tex = CreateWrinkledSpectrumTexture(tex2world, tp);
    else if (name == "marble")
        tex = CreateMarbleSpectrumTexture(tex2world, tp);
    else if (name == "windy")
        tex = CreateWindySpectrumTexture(tex2world, tp);
    else if (name == "ptex")
        tex = CreatePtexSpectrumTexture(tex2world, tp);
    else
        Warning("Spectrum texture \"%s\" unknown.", name.c_str());
    tp.ReportUnused();
    return std::shared_ptr<Texture<Spectrum>>(tex);
}

std::shared_ptr<Medium> MakeMedium(const std::string &name,
                                   const ParamSet &paramSet,
                                   const Transform &medium2world) {
    Float sig_a_rgb[3] = {.0011f, .0024f, .014f},
          sig_s_rgb[3] = {2.55f, 3.21f, 3.77f};
    Spectrum sig_a = Spectrum::FromRGB(sig_a_rgb),
             sig_s = Spectrum::FromRGB(sig_s_rgb);
    std::string preset = paramSet.FindOneString("preset", "");
    bool found = GetMediumScatteringProperties(preset, &sig_a, &sig_s);
    if (preset != "" && !found)
        Warning("Material preset \"%s\" not found.  Using defaults.",
                preset.c_str());
    Float scale = paramSet.FindOneFloat("scale", 1.f);
    Float g = paramSet.FindOneFloat("g", 0.0f);
    sig_a = paramSet.FindOneSpectrum("sigma_a", sig_a) * scale;
    sig_s = paramSet.FindOneSpectrum("sigma_s", sig_s) * scale;
    Medium *m = NULL;
    if (name == "homogeneous") {
        m = new HomogeneousMedium(sig_a, sig_s, g);
    } else if (name == "heterogeneous") {
        ArraySlice<Float> data = paramSet.FindFloat("density");
        if (data.empty()) {
            Error("No \"density\" values provided for heterogeneous medium?");
            return nullptr;
        }
        int nx = paramSet.FindOneInt("nx", 1);
        int ny = paramSet.FindOneInt("ny", 1);
        int nz = paramSet.FindOneInt("nz", 1);
        Point3f p0 = paramSet.FindOnePoint3f("p0", Point3f(0.f, 0.f, 0.f));
        Point3f p1 = paramSet.FindOnePoint3f("p1", Point3f(1.f, 1.f, 1.f));
        if (data.size() != nx * ny * nz) {
            Error(
                "GridDensityMedium has %d density values; expected nx*ny*nz = "
                "%d",
                (int)data.size(), nx * ny * nz);
            return nullptr;
        }
        Transform data2Medium = Translate(Vector3f(p0)) *
                                Scale(p1.x - p0.x, p1.y - p0.y, p1.z - p0.z);
        m = new GridDensityMedium(sig_a, sig_s, g, nx, ny, nz,
                                  medium2world * data2Medium, data);
    } else
        Warning("Medium \"%s\" unknown.", name.c_str());
    paramSet.ReportUnused();
    return std::shared_ptr<Medium>(m);
}

std::shared_ptr<Light> MakeLight(const std::string &name,
                                 const ParamSet &paramSet,
                                 const Transform &light2world,
                                 const MediumInterface &mediumInterface) {
    std::shared_ptr<Light> light;
    if (name == "point")
        light =
            CreatePointLight(light2world, mediumInterface.outside, paramSet);
    else if (name == "spot")
        light = CreateSpotLight(light2world, mediumInterface.outside, paramSet);
    else if (name == "goniometric")
        light = CreateGoniometricLight(light2world, mediumInterface.outside,
                                       paramSet);
    else if (name == "projection")
        light = CreateProjectionLight(light2world, mediumInterface.outside,
                                      paramSet);
    else if (name == "distant")
        light = CreateDistantLight(light2world, paramSet);
    else if (name == "infinite" || name == "exinfinite")
        light = CreateInfiniteLight(light2world, paramSet);
    else
        Warning("Light \"%s\" unknown.", name.c_str());
    paramSet.ReportUnused();
    return light;
}

std::shared_ptr<AreaLight> MakeAreaLight(const std::string &name,
                                         const Transform &light2world,
                                         const MediumInterface &mediumInterface,
                                         const ParamSet &paramSet,
                                         const std::shared_ptr<Shape> &shape) {
    std::shared_ptr<AreaLight> area;
    if (name == "area" || name == "diffuse")
        area = CreateDiffuseAreaLight(light2world, mediumInterface.outside,
                                      paramSet, shape);
    else
        Warning("Area light \"%s\" unknown.", name.c_str());
    paramSet.ReportUnused();
    return area;
}

std::shared_ptr<Primitive> MakeAccelerator(
    const std::string &name,
    const std::vector<std::shared_ptr<Primitive>> &prims,
    const ParamSet &paramSet) {
    std::shared_ptr<Primitive> accel;
    if (name == "bvh")
        accel = CreateBVHAccelerator(prims, paramSet);
    else if (name == "kdtree")
        accel = CreateKdTreeAccelerator(prims, paramSet);
    else
        Warning("Accelerator \"%s\" unknown.", name.c_str());
    paramSet.ReportUnused();
    return accel;
}

Camera *MakeCamera(const std::string &name, const ParamSet &paramSet,
                   const TransformSet &cam2worldSet, Float transformStart,
                   Float transformEnd, Film *film) {
    Camera *camera = nullptr;
    MediumInterface mediumInterface = graphicsState.CreateMediumInterface();
    static_assert(MaxTransforms == 2,
                  "TransformCache assumes only two transforms");
    std::shared_ptr<const Transform> cam2world[2];
    transformCache.Lookup(cam2worldSet[0], &cam2world[0], nullptr);
    transformCache.Lookup(cam2worldSet[1], &cam2world[1], nullptr);
    AnimatedTransform animatedCam2World(cam2world[0], transformStart,
                                        cam2world[1], transformEnd);
    if (name == "perspective")
        camera = CreatePerspectiveCamera(paramSet, animatedCam2World, film,
                                         mediumInterface.outside);
    else if (name == "orthographic")
        camera = CreateOrthographicCamera(paramSet, animatedCam2World, film,
                                          mediumInterface.outside);
    else if (name == "realistic")
        camera = CreateRealisticCamera(paramSet, animatedCam2World, film,
                                       mediumInterface.outside);
    else if (name == "environment")
        camera = CreateEnvironmentCamera(paramSet, animatedCam2World, film,
                                         mediumInterface.outside);
    else
        Warning("Camera \"%s\" unknown.", name.c_str());
    paramSet.ReportUnused();
    return camera;
}

std::shared_ptr<Sampler> MakeSampler(const std::string &name,
                                     const ParamSet &paramSet,
                                     const Film *film) {
    Sampler *sampler = nullptr;
    if (name == "lowdiscrepancy" || name == "02sequence")
        sampler = CreateZeroTwoSequenceSampler(paramSet);
    else if (name == "maxmindist")
        sampler = CreateMaxMinDistSampler(paramSet);
    else if (name == "halton")
        sampler = CreateHaltonSampler(paramSet, film->GetSampleBounds());
    else if (name == "sobol")
        sampler = CreateSobolSampler(paramSet, film->GetSampleBounds());
    else if (name == "random")
        sampler = CreateRandomSampler(paramSet);
    else if (name == "stratified")
        sampler = CreateStratifiedSampler(paramSet);
    else
        Warning("Sampler \"%s\" unknown.", name.c_str());
    paramSet.ReportUnused();
    return std::shared_ptr<Sampler>(sampler);
}

std::unique_ptr<Filter> MakeFilter(const std::string &name,
                                   const ParamSet &paramSet) {
    Filter *filter = nullptr;
    if (name == "box")
        filter = CreateBoxFilter(paramSet);
    else if (name == "gaussian")
        filter = CreateGaussianFilter(paramSet);
    else if (name == "mitchell")
        filter = CreateMitchellFilter(paramSet);
    else if (name == "sinc")
        filter = CreateSincFilter(paramSet);
    else if (name == "triangle")
        filter = CreateTriangleFilter(paramSet);
    else {
        Error("Filter \"%s\" unknown.", name.c_str());
        exit(1);
    }
    paramSet.ReportUnused();
    return std::unique_ptr<Filter>(filter);
}

Film *MakeFilm(const std::string &name, const ParamSet &paramSet,
               std::unique_ptr<Filter> filter) {
    Film *film = nullptr;
    if (name == "image")
        film = CreateFilm(paramSet, std::move(filter));
    else
        Warning("Film \"%s\" unknown.", name.c_str());
    paramSet.ReportUnused();
    return film;
}

// API Function Definitions
void pbrtInit(const Options &opt) {
    PbrtOptions = opt;
    // API Initialization
    if (currentApiState != APIState::Uninitialized)
        Error("pbrtInit() has already been called.");
    currentApiState = APIState::OptionsBlock;
    renderOptions = std::make_unique<RenderOptions>();
    graphicsState = GraphicsState();
    catIndentCount = 0;

    // General \pbrt Initialization
    SampledSpectrum::Init();
    ParallelInit();  // Threads must be launched before the profiler is
                     // initialized.
    InitProfiler();
}

void pbrtCleanup() {
    // API Cleanup
    if (currentApiState == APIState::Uninitialized)
        Error("pbrtCleanup() called without pbrtInit().");
    else if (currentApiState == APIState::WorldBlock)
        Error("pbrtCleanup() called while inside world block.");
    currentApiState = APIState::Uninitialized;
    ParallelCleanup();
    renderOptions = nullptr;
    CleanupProfiler();
}

void pbrtIdentity() {
    VERIFY_INITIALIZED("Identity");
    FOR_ACTIVE_TRANSFORMS(curTransform[i] = Transform();)
    if (PbrtOptions.cat || PbrtOptions.toPly)
        printf("%*sIdentity\n", catIndentCount, "");
}

void pbrtTranslate(Float dx, Float dy, Float dz) {
    VERIFY_INITIALIZED("Translate");
    FOR_ACTIVE_TRANSFORMS(curTransform[i] = curTransform[i] *
                                            Translate(Vector3f(dx, dy, dz));)
    if (PbrtOptions.cat || PbrtOptions.toPly)
        printf("%*sTranslate %.9g %.9g %.9g\n", catIndentCount, "", dx, dy,
               dz);
}

void pbrtTransform(Float tr[16]) {
    VERIFY_INITIALIZED("Transform");
    FOR_ACTIVE_TRANSFORMS(
        curTransform[i] = Transform(Matrix4x4(
            tr[0], tr[4], tr[8], tr[12], tr[1], tr[5], tr[9], tr[13], tr[2],
            tr[6], tr[10], tr[14], tr[3], tr[7], tr[11], tr[15]));)
    if (PbrtOptions.cat || PbrtOptions.toPly) {
        printf("%*sTransform [ ", catIndentCount, "");
        for (int i = 0; i < 16; ++i) printf("%.9g ", tr[i]);
        printf(" ]\n");
    }
}

void pbrtConcatTransform(Float tr[16]) {
    VERIFY_INITIALIZED("ConcatTransform");
    FOR_ACTIVE_TRANSFORMS(
        curTransform[i] =
            curTransform[i] *
            Transform(Matrix4x4(tr[0], tr[4], tr[8], tr[12], tr[1], tr[5],
                                tr[9], tr[13], tr[2], tr[6], tr[10], tr[14],
                                tr[3], tr[7], tr[11], tr[15]));)
    if (PbrtOptions.cat || PbrtOptions.toPly) {
        printf("%*sConcatTransform [ ", catIndentCount, "");
        for (int i = 0; i < 16; ++i) printf("%.9g ", tr[i]);
        printf(" ]\n");
    }
}

void pbrtRotate(Float angle, Float dx, Float dy, Float dz) {
    VERIFY_INITIALIZED("Rotate");
    FOR_ACTIVE_TRANSFORMS(curTransform[i] =
                              curTransform[i] *
                              Rotate(angle, Vector3f(dx, dy, dz));)
    if (PbrtOptions.cat || PbrtOptions.toPly)
        printf("%*sRotate %.9g %.9g %.9g %.9g\n", catIndentCount, "", angle,
               dx, dy, dz);
}

void pbrtScale(Float sx, Float sy, Float sz) {
    VERIFY_INITIALIZED("Scale");
    FOR_ACTIVE_TRANSFORMS(curTransform[i] =
                              curTransform[i] * Scale(sx, sy, sz);)
    if (PbrtOptions.cat || PbrtOptions.toPly)
        printf("%*sScale %.9g %.9g %.9g\n", catIndentCount, "", sx, sy, sz);
}

void pbrtLookAt(Float ex, Float ey, Float ez, Float lx, Float ly, Float lz,
                Float ux, Float uy, Float uz) {
    VERIFY_INITIALIZED("LookAt");
    Transform lookAt =
        LookAt(Point3f(ex, ey, ez), Point3f(lx, ly, lz), Vector3f(ux, uy, uz));
    FOR_ACTIVE_TRANSFORMS(curTransform[i] = curTransform[i] * lookAt;);
    if (PbrtOptions.cat || PbrtOptions.toPly)
        printf(
            "%*sLookAt %.9g %.9g %.9g\n%*s%.9g %.9g %.9g\n"
            "%*s%.9g %.9g %.9g\n",
            catIndentCount, "", ex, ey, ez, catIndentCount + 8, "", lx, ly, lz,
            catIndentCount + 8, "", ux, uy, uz);
}

void pbrtCoordinateSystem(const std::string &name) {
    VERIFY_INITIALIZED("CoordinateSystem");
    namedCoordinateSystems[name] = curTransform;
    if (PbrtOptions.cat || PbrtOptions.toPly)
        printf("%*sCoordinateSystem \"%s\"\n", catIndentCount, "",
               name.c_str());
}

void pbrtCoordSysTransform(const std::string &name) {
    VERIFY_INITIALIZED("CoordSysTransform");
    if (namedCoordinateSystems.find(name) != namedCoordinateSystems.end())
        curTransform = namedCoordinateSystems[name];
    else
        Warning("Couldn't find named coordinate system \"%s\"", name.c_str());
    if (PbrtOptions.cat || PbrtOptions.toPly)
        printf("%*sCoordSysTransform \"%s\"\n", catIndentCount, "",
               name.c_str());
}

void pbrtActiveTransformAll() {
    activeTransformBits = AllTransformsBits;
    if (PbrtOptions.cat || PbrtOptions.toPly)
        printf("%*sActiveTransform All\n", catIndentCount, "");
}

void pbrtActiveTransformEndTime() {
    activeTransformBits = EndTransformBits;
    if (PbrtOptions.cat || PbrtOptions.toPly)
        printf("%*sActiveTransform EndTime\n", catIndentCount, "");
}

void pbrtActiveTransformStartTime() {
    activeTransformBits = StartTransformBits;
    if (PbrtOptions.cat || PbrtOptions.toPly)
        printf("%*sActiveTransform StartTime\n", catIndentCount, "");
}

void pbrtTransformTimes(Float start, Float end) {
    VERIFY_OPTIONS("TransformTimes");
    renderOptions->transformStartTime = start;
    renderOptions->transformEndTime = end;
    if (PbrtOptions.cat || PbrtOptions.toPly)
        printf("%*sTransformTimes %.9g %.9g\n", catIndentCount, "", start,
               end);
}

void pbrtPixelFilter(const std::string &name, const ParamSet &params) {
    VERIFY_OPTIONS("PixelFilter");
    renderOptions->FilterName = name;
    renderOptions->FilterParams = params;
    if (PbrtOptions.cat || PbrtOptions.toPly) {
        printf("%*sPixelFilter \"%s\" ", catIndentCount, "", name.c_str());
        params.Print(catIndentCount);
        printf("\n");
    }
}

void pbrtFilm(const std::string &type, const ParamSet &params) {
    VERIFY_OPTIONS("Film");
    renderOptions->FilmParams = params;
    renderOptions->FilmName = type;
    if (PbrtOptions.cat || PbrtOptions.toPly) {
        printf("%*sFilm \"%s\" ", catIndentCount, "", type.c_str());
        params.Print(catIndentCount);
        printf("\n");
    }
}

void pbrtSampler(const std::string &name, const ParamSet &params) {
    VERIFY_OPTIONS("Sampler");
    renderOptions->SamplerName = name;
    renderOptions->SamplerParams = params;
    if (PbrtOptions.cat || PbrtOptions.toPly) {
        printf("%*sSampler \"%s\" ", catIndentCount, "", name.c_str());
        params.Print(catIndentCount);
        printf("\n");
    }
}

void pbrtAccelerator(const std::string &name, const ParamSet &params) {
    VERIFY_OPTIONS("Accelerator");
    renderOptions->AcceleratorName = name;
    renderOptions->AcceleratorParams = params;
    if (PbrtOptions.cat || PbrtOptions.toPly) {
        printf("%*sAccelerator \"%s\" ", catIndentCount, "", name.c_str());
        params.Print(catIndentCount);
        printf("\n");
    }
}

void pbrtIntegrator(const std::string &name, const ParamSet &params) {
    VERIFY_OPTIONS("Integrator");
    renderOptions->IntegratorName = name;
    renderOptions->IntegratorParams = params;
    if (PbrtOptions.cat || PbrtOptions.toPly) {
        printf("%*sIntegrator \"%s\" ", catIndentCount, "", name.c_str());
        params.Print(catIndentCount);
        printf("\n");
    }
}

void pbrtCamera(const std::string &name, const ParamSet &params) {
    VERIFY_OPTIONS("Camera");
    renderOptions->CameraName = name;
    renderOptions->CameraParams = params;
    renderOptions->CameraToWorld = Inverse(curTransform);
    namedCoordinateSystems["camera"] = renderOptions->CameraToWorld;
    if (PbrtOptions.cat || PbrtOptions.toPly) {
        printf("%*sCamera \"%s\" ", catIndentCount, "", name.c_str());
        params.Print(catIndentCount);
        printf("\n");
    }
}

void pbrtMakeNamedMedium(const std::string &name, const ParamSet &params) {
    VERIFY_INITIALIZED("MakeNamedMedium");
    WARN_IF_ANIMATED_TRANSFORM("MakeNamedMedium");
    std::string type = params.FindOneString("type", "");
    if (type == "")
        Error("No parameter string \"type\" found in MakeNamedMedium");
    else {
        std::shared_ptr<Medium> medium =
            MakeMedium(type, params, curTransform[0]);
        if (medium) renderOptions->namedMedia[name] = medium;
    }
    if (PbrtOptions.cat || PbrtOptions.toPly) {
        printf("%*sMakeNamedMedium \"%s\" ", catIndentCount, "", name.c_str());
        params.Print(catIndentCount);
        printf("\n");
    }
}

void pbrtMediumInterface(const std::string &insideName,
                         const std::string &outsideName) {
    VERIFY_INITIALIZED("MediumInterface");
    graphicsState.currentInsideMedium = insideName;
    graphicsState.currentOutsideMedium = outsideName;
    renderOptions->haveScatteringMedia = true;
    if (PbrtOptions.cat || PbrtOptions.toPly)
        printf("%*sMediumInterface \"%s\" \"%s\"\n", catIndentCount, "",
               insideName.c_str(), outsideName.c_str());
}

void pbrtWorldBegin() {
    VERIFY_OPTIONS("WorldBegin");
    currentApiState = APIState::WorldBlock;
    for (int i = 0; i < MaxTransforms; ++i) curTransform[i] = Transform();
    activeTransformBits = AllTransformsBits;
    namedCoordinateSystems["world"] = curTransform;
    if (PbrtOptions.cat || PbrtOptions.toPly)
        printf("\n\nWorldBegin\n\n");
}

void pbrtAttributeBegin() {
    VERIFY_WORLD("AttributeBegin");
    pushedGraphicsStates.push_back(graphicsState);
    pushedTransforms.push_back(curTransform);
    pushedActiveTransformBits.push_back(activeTransformBits);
    if (PbrtOptions.cat || PbrtOptions.toPly) {
        printf("\n%*sAttributeBegin\n", catIndentCount, "");
        catIndentCount += 4;
    }
}

void pbrtAttributeEnd() {
    VERIFY_WORLD("AttributeEnd");
    if (!pushedGraphicsStates.size()) {
        Error(
            "Unmatched pbrtAttributeEnd() encountered. "
            "Ignoring it.");
        return;
    }
    graphicsState = pushedGraphicsStates.back();
    pushedGraphicsStates.pop_back();
    curTransform = pushedTransforms.back();
    pushedTransforms.pop_back();
    activeTransformBits = pushedActiveTransformBits.back();
    pushedActiveTransformBits.pop_back();
    if (PbrtOptions.cat || PbrtOptions.toPly) {
        catIndentCount -= 4;
        printf("%*sAttributeEnd\n", catIndentCount, "");
    }
}

void pbrtTransformBegin() {
    VERIFY_WORLD("TransformBegin");
    pushedTransforms.push_back(curTransform);
    pushedActiveTransformBits.push_back(activeTransformBits);
    if (PbrtOptions.cat || PbrtOptions.toPly) {
        printf("%*sTransformBegin\n", catIndentCount, "");
        catIndentCount += 4;
    }
}

void pbrtTransformEnd() {
    VERIFY_WORLD("TransformEnd");
    if (!pushedTransforms.size()) {
        Error(
            "Unmatched pbrtTransformEnd() encountered. "
            "Ignoring it.");
        return;
    }
    curTransform = pushedTransforms.back();
    pushedTransforms.pop_back();
    activeTransformBits = pushedActiveTransformBits.back();
    pushedActiveTransformBits.pop_back();
    if (PbrtOptions.cat || PbrtOptions.toPly) {
        catIndentCount -= 4;
        printf("%*sTransformEnd\n", catIndentCount, "");
    }
}

void pbrtTexture(const std::string &name, const std::string &type,
                 const std::string &texname, const ParamSet &params) {
    VERIFY_WORLD("Texture");
    TextureParams tp(params, params, graphicsState.floatTextures,
                     graphicsState.spectrumTextures);
    if (type == "float") {
        // Create _Float_ texture and store in _floatTextures_
        if (graphicsState.floatTextures.find(name) !=
            graphicsState.floatTextures.end())
            Warning("Texture \"%s\" being redefined", name.c_str());
        WARN_IF_ANIMATED_TRANSFORM("Texture");
        std::shared_ptr<Texture<Float>> ft =
            MakeFloatTexture(texname, curTransform[0], tp);
        if (ft) graphicsState.floatTextures[name] = ft;
    } else if (type == "color" || type == "spectrum") {
        // Create _color_ texture and store in _spectrumTextures_
        if (graphicsState.spectrumTextures.find(name) !=
            graphicsState.spectrumTextures.end())
            Warning("Texture \"%s\" being redefined", name.c_str());
        WARN_IF_ANIMATED_TRANSFORM("Texture");
        std::shared_ptr<Texture<Spectrum>> st =
            MakeSpectrumTexture(texname, curTransform[0], tp);
        if (st) graphicsState.spectrumTextures[name] = st;
    } else
        Error("Texture type \"%s\" unknown.", type.c_str());
    if (PbrtOptions.cat || PbrtOptions.toPly) {
        printf("%*sTexture \"%s\" \"%s\" \"%s\" ", catIndentCount, "",
               name.c_str(), type.c_str(), texname.c_str());
        params.Print(catIndentCount);
        printf("\n");
    }
}

void pbrtMaterial(const std::string &name, const ParamSet &params) {
    VERIFY_WORLD("Material");
    graphicsState.material = name;
    graphicsState.materialParams = params;
    graphicsState.currentNamedMaterial = "";
    if (PbrtOptions.cat || PbrtOptions.toPly) {
        printf("%*sMaterial \"%s\" ", catIndentCount, "", name.c_str());
        params.Print(catIndentCount);
        printf("\n");
    }
}

void pbrtMakeNamedMaterial(const std::string &name, const ParamSet &params) {
    VERIFY_WORLD("MakeNamedMaterial");
    // error checking, warning if replace, what to use for transform?
    ParamSet emptyParams;
    TextureParams mp(params, emptyParams, graphicsState.floatTextures,
                     graphicsState.spectrumTextures);
    std::string matName = mp.FindString("type");
    WARN_IF_ANIMATED_TRANSFORM("MakeNamedMaterial");
    if (matName == "")
        Error("No parameter string \"type\" found in MakeNamedMaterial");

    if (PbrtOptions.cat || PbrtOptions.toPly) {
        printf("%*sMakeNamedMaterial \"%s\" ", catIndentCount, "",
               name.c_str());
        params.Print(catIndentCount);
        printf("\n");
    } else {
        std::shared_ptr<Material> mtl = MakeMaterial(matName, mp);
        if (graphicsState.namedMaterials.find(name) !=
            graphicsState.namedMaterials.end())
            Warning("Named material \"%s\" redefined.", name.c_str());
        graphicsState.namedMaterials[name] = mtl;
    }
}

void pbrtNamedMaterial(const std::string &name) {
    VERIFY_WORLD("NamedMaterial");
    graphicsState.currentNamedMaterial = name;
    if (PbrtOptions.cat || PbrtOptions.toPly)
        printf("%*sNamedMaterial \"%s\"\n", catIndentCount, "", name.c_str());
}

void pbrtLightSource(const std::string &name, const ParamSet &params) {
    VERIFY_WORLD("LightSource");
    WARN_IF_ANIMATED_TRANSFORM("LightSource");
    MediumInterface mi = graphicsState.CreateMediumInterface();
    std::shared_ptr<Light> lt = MakeLight(name, params, curTransform[0], mi);
    if (!lt)
        Error("LightSource: light type \"%s\" unknown.", name.c_str());
    else
        renderOptions->lights.push_back(lt);
    if (PbrtOptions.cat || PbrtOptions.toPly) {
        printf("%*sLightSource \"%s\" ", catIndentCount, "", name.c_str());
        params.Print(catIndentCount);
        printf("\n");
    }
}

void pbrtAreaLightSource(const std::string &name, const ParamSet &params) {
    VERIFY_WORLD("AreaLightSource");
    graphicsState.areaLight = name;
    graphicsState.areaLightParams = params;
    if (PbrtOptions.cat || PbrtOptions.toPly) {
        printf("%*sAreaLightSource \"%s\" ", catIndentCount, "", name.c_str());
        params.Print(catIndentCount);
        printf("\n");
    }
}

void pbrtShape(const std::string &name, const ParamSet &params) {
    VERIFY_WORLD("Shape");
    std::vector<std::shared_ptr<Primitive>> prims;
    std::vector<std::shared_ptr<AreaLight>> areaLights;
    if (PbrtOptions.cat || (PbrtOptions.toPly && name != "trianglemesh")) {
        printf("%*sShape \"%s\" ", catIndentCount, "", name.c_str());
        params.Print(catIndentCount);
        printf("\n");
    }

    std::shared_ptr<Texture<Float>> alphaTex;
    std::string alphaTexName = params.FindTexture("alpha");
    if (alphaTexName != "") {
        if (graphicsState.floatTextures.find(alphaTexName) != graphicsState.floatTextures.end())
            alphaTex = graphicsState.floatTextures[alphaTexName];
        else
            Error("Couldn't find float texture \"%s\" for \"alpha\" parameter",
                  alphaTexName.c_str());
    } else if (params.FindOneFloat("alpha", 1.f) == 0.f)
        alphaTex = std::make_shared<ConstantTexture<Float>>(0.f);

    std::shared_ptr<Texture<Float>> shadowAlphaTex;
    std::string shadowAlphaTexName = params.FindTexture("shadowalpha");
    if (shadowAlphaTexName != "") {
        if (graphicsState.floatTextures.find(shadowAlphaTexName) != graphicsState.floatTextures.end())
            shadowAlphaTex = graphicsState.floatTextures[shadowAlphaTexName];
        else
            Error(
                "Couldn't find float texture \"%s\" for \"shadowalpha\" "
                "parameter",
                shadowAlphaTexName.c_str());
    } else if (params.FindOneFloat("shadowalpha", 1.f) == 0.f)
        shadowAlphaTex = std::make_shared<ConstantTexture<Float>>(0.f);

    if (!curTransform.IsAnimated()) {
        // Initialize _prims_ and _areaLights_ for static shape

        // Create shapes for shape _name_
        std::shared_ptr<const Transform> ObjToWorld, WorldToObj;
        transformCache.Lookup(curTransform[0], &ObjToWorld, &WorldToObj);
        std::vector<std::shared_ptr<Shape>> shapes =
            MakeShapes(name, ObjToWorld, WorldToObj,
                       graphicsState.reverseOrientation, params);
        if (shapes.empty()) return;
        std::shared_ptr<Material> mtl = graphicsState.CreateMaterial(params);
        MediumInterface mi = graphicsState.CreateMediumInterface();
        for (auto &s : shapes) {
            // Possibly create area light for shape
            std::shared_ptr<AreaLight> area;
            if (graphicsState.areaLight != "") {
                area = MakeAreaLight(graphicsState.areaLight, curTransform[0],
                                     mi, graphicsState.areaLightParams, s);
                if (area) areaLights.push_back(area);
            }
            prims.push_back(
                std::make_shared<GeometricPrimitive>(s, mtl, area, mi,
                                                     alphaTex, shadowAlphaTex));
        }
        params.ReportUnused();
    } else {
        // Initialize _prims_ and _areaLights_ for animated shape

        // Create initial shape or shapes for animated shape
        if (graphicsState.areaLight != "")
            Warning(
                "Ignoring currently set area light when creating "
                "animated shape");
        std::shared_ptr<const Transform> identity;
        transformCache.Lookup(Transform(), &identity, nullptr);
        std::vector<std::shared_ptr<Shape>> shapes = MakeShapes(
            name, identity, identity, graphicsState.reverseOrientation, params);
        if (shapes.empty()) return;

        // Create _GeometricPrimitive_(s) for animated shape
        std::shared_ptr<Material> mtl = graphicsState.CreateMaterial(params);
        MediumInterface mi = graphicsState.CreateMediumInterface();

        for (auto &s : shapes)
            prims.push_back(
                std::make_shared<GeometricPrimitive>(s, mtl, nullptr, mi,
                                                     alphaTex, shadowAlphaTex));
        params.ReportUnused();

        // Create single _TransformedPrimitive_ for _prims_

        // Get _animatedObjectToWorld_ transform for shape
        static_assert(MaxTransforms == 2,
                      "TransformCache assumes only two transforms");
        std::shared_ptr<const Transform> ObjToWorld[2];
        transformCache.Lookup(curTransform[0], &ObjToWorld[0], nullptr);
        transformCache.Lookup(curTransform[1], &ObjToWorld[1], nullptr);
        AnimatedTransform animatedObjectToWorld(
            ObjToWorld[0], renderOptions->transformStartTime, ObjToWorld[1],
            renderOptions->transformEndTime);
        if (prims.size() > 1) {
            std::shared_ptr<Primitive> bvh = std::make_shared<BVHAccel>(prims);
            prims.clear();
            prims.push_back(bvh);
        }
        prims[0] = std::make_shared<TransformedPrimitive>(
            prims[0], animatedObjectToWorld);
    }
    // Add _prims_ and _areaLights_ to scene or current instance
    if (renderOptions->currentInstance) {
        if (areaLights.size())
            Warning("Area lights not supported with object instancing");
        renderOptions->currentInstance->insert(
            renderOptions->currentInstance->end(), prims.begin(), prims.end());
    } else {
        renderOptions->primitives.insert(renderOptions->primitives.end(),
                                         prims.begin(), prims.end());
        if (areaLights.size())
            renderOptions->lights.insert(renderOptions->lights.end(),
                                         areaLights.begin(), areaLights.end());
    }
}

std::shared_ptr<Material> GraphicsState::CreateMaterial(
    const ParamSet &params) {
    TextureParams mp(params, materialParams, floatTextures, spectrumTextures);
    std::shared_ptr<Material> mtl;
    if (currentNamedMaterial != "") {
        if (namedMaterials.find(currentNamedMaterial) != namedMaterials.end())
            mtl = namedMaterials[graphicsState.currentNamedMaterial];
        else {
            Error("Named material \"%s\" not defined. Using \"matte\".",
                  currentNamedMaterial.c_str());
            mtl = MakeMaterial("matte", mp);
        }
    } else {
        mtl = MakeMaterial(material, mp);
        if (!mtl && material != "" && material != "none")
            mtl = MakeMaterial("matte", mp);
    }
    return mtl;
}

MediumInterface GraphicsState::CreateMediumInterface() {
    MediumInterface m;
    if (currentInsideMedium != "") {
        if (renderOptions->namedMedia.find(currentInsideMedium) !=
            renderOptions->namedMedia.end())
            m.inside = renderOptions->namedMedia[currentInsideMedium].get();
        else
            Error("Named medium \"%s\" undefined.",
                  currentInsideMedium.c_str());
    }
    if (currentOutsideMedium != "") {
        if (renderOptions->namedMedia.find(currentOutsideMedium) !=
            renderOptions->namedMedia.end())
            m.outside = renderOptions->namedMedia[currentOutsideMedium].get();
        else
            Error("Named medium \"%s\" undefined.",
                  currentOutsideMedium.c_str());
    }
    return m;
}

void pbrtReverseOrientation() {
    VERIFY_WORLD("ReverseOrientation");
    graphicsState.reverseOrientation = !graphicsState.reverseOrientation;
    if (PbrtOptions.cat || PbrtOptions.toPly)
        printf("%*sReverseOrientation\n", catIndentCount, "");
}

void pbrtObjectBegin(const std::string &name) {
    VERIFY_WORLD("ObjectBegin");
    pbrtAttributeBegin();
    if (renderOptions->currentInstance)
        Error("ObjectBegin called inside of instance definition");
    renderOptions->instances[name] = std::vector<std::shared_ptr<Primitive>>();
    renderOptions->currentInstance = &renderOptions->instances[name];
    if (PbrtOptions.cat || PbrtOptions.toPly)
        printf("%*sObjectBegin \"%s\"\n", catIndentCount, "", name.c_str());
}

STAT_COUNTER("Scene/Object instances created", nObjectInstancesCreated);

void pbrtObjectEnd() {
    VERIFY_WORLD("ObjectEnd");
    if (!renderOptions->currentInstance)
        Error("ObjectEnd called outside of instance definition");
    renderOptions->currentInstance = nullptr;
    pbrtAttributeEnd();
    ++nObjectInstancesCreated;
    if (PbrtOptions.cat || PbrtOptions.toPly)
        printf("%*sObjectEnd\n", catIndentCount, "");
}

STAT_COUNTER("Scene/Object instances used", nObjectInstancesUsed);

void pbrtObjectInstance(const std::string &name) {
    VERIFY_WORLD("ObjectInstance");
    // Perform object instance error checking
    if (PbrtOptions.cat || PbrtOptions.toPly)
        printf("%*sObjectInstance \"%s\"\n", catIndentCount, "", name.c_str());
    if (renderOptions->currentInstance) {
        Error("ObjectInstance can't be called inside instance definition");
        return;
    }
    if (renderOptions->instances.find(name) == renderOptions->instances.end()) {
        Error("Unable to find instance named \"%s\"", name.c_str());
        return;
    }
    std::vector<std::shared_ptr<Primitive>> &in =
        renderOptions->instances[name];
    if (in.empty()) return;
    ++nObjectInstancesUsed;
    if (in.size() > 1) {
        // Create aggregate for instance _Primitive_s
        std::shared_ptr<Primitive> accel(
            MakeAccelerator(renderOptions->AcceleratorName, in,
                            renderOptions->AcceleratorParams));
        if (!accel) accel = std::make_shared<BVHAccel>(in);
        in.erase(in.begin(), in.end());
        in.push_back(accel);
    }
    static_assert(MaxTransforms == 2,
                  "TransformCache assumes only two transforms");
    // Create _animatedInstanceToWorld_ transform for instance
    std::shared_ptr<const Transform> InstanceToWorld[2];
    transformCache.Lookup(curTransform[0], &InstanceToWorld[0], nullptr);
    transformCache.Lookup(curTransform[1], &InstanceToWorld[1], nullptr);
    AnimatedTransform animatedInstanceToWorld(
        InstanceToWorld[0], renderOptions->transformStartTime,
        InstanceToWorld[1], renderOptions->transformEndTime);
    std::shared_ptr<Primitive> prim(
        std::make_shared<TransformedPrimitive>(in[0], animatedInstanceToWorld));
    renderOptions->primitives.push_back(prim);
}

void pbrtWorldEnd() {
    VERIFY_WORLD("WorldEnd");
    // Ensure there are no pushed graphics states
    while (pushedGraphicsStates.size()) {
        Warning("Missing end to pbrtAttributeBegin()");
        pushedGraphicsStates.pop_back();
        pushedTransforms.pop_back();
    }
    while (pushedTransforms.size()) {
        Warning("Missing end to pbrtTransformBegin()");
        pushedTransforms.pop_back();
    }

    // Create scene and render
    if (PbrtOptions.cat || PbrtOptions.toPly) {
        printf("%*sWorldEnd\n", catIndentCount, "");
    } else {
        std::unique_ptr<Integrator> integrator(renderOptions->MakeIntegrator());
        std::unique_ptr<Scene> scene(renderOptions->MakeScene());

        // This is kind of ugly; we directly override the current profiler
        // state to switch from parsing/scene construction related stuff to
        // rendering stuff and then switch it back below. The underlying
        // issue is that all the rest of the profiling system assumes
        // hierarchical inheritance of profiling state; this is the only
        // place where that isn't the case.
        CHECK_EQ(CurrentProfilerState(), ProfToBits(Prof::SceneConstruction));
        ProfilerState = ProfToBits(Prof::IntegratorRender);

        if (scene && integrator) integrator->Render(*scene);

<<<<<<< HEAD
        // FIXME: yuck
        if (CachedTexelProvider::textureCache) {
            delete CachedTexelProvider::textureCache;
            CachedTexelProvider::textureCache = nullptr;
        }

=======
        CHECK_EQ(CurrentProfilerState(), ProfToBits(Prof::IntegratorRender));
        ProfilerState = ProfToBits(Prof::SceneConstruction);
    }

    // Clean up after rendering. Do this before reporting stats so that
    // destructors can run and update stats as needed.
    graphicsState = GraphicsState();
    transformCache.Clear();
    currentApiState = APIState::OptionsBlock;
    ImageTexture<Float, Float>::ClearCache();
    ImageTexture<RGBSpectrum, Spectrum>::ClearCache();

    if (!PbrtOptions.cat && !PbrtOptions.toPly) {
>>>>>>> 09fa96b4
        MergeWorkerThreadStats();
        ReportThreadStats();
        if (!PbrtOptions.quiet) {
            PrintStats(stdout);
            ReportProfilerResults(stdout);
            ClearStats();
            ClearProfiler();
        }
    }

    for (int i = 0; i < MaxTransforms; ++i) curTransform[i] = Transform();
    activeTransformBits = AllTransformsBits;
    namedCoordinateSystems.erase(namedCoordinateSystems.begin(),
                                 namedCoordinateSystems.end());
<<<<<<< HEAD
    ImageTexture<Float>::ClearCache();
    ImageTexture<Spectrum>::ClearCache();
=======
>>>>>>> 09fa96b4
}

Scene *RenderOptions::MakeScene() {
    std::shared_ptr<Primitive> accelerator =
        MakeAccelerator(AcceleratorName, primitives, AcceleratorParams);
    if (!accelerator) accelerator = std::make_shared<BVHAccel>(primitives);
    Scene *scene = new Scene(accelerator, lights);
    // Erase primitives and lights from _RenderOptions_
    primitives.erase(primitives.begin(), primitives.end());
    lights.erase(lights.begin(), lights.end());
    return scene;
}

Integrator *RenderOptions::MakeIntegrator() const {
    std::shared_ptr<const Camera> camera(MakeCamera());
    if (!camera) {
        Error("Unable to create camera");
        return nullptr;
    }

    std::shared_ptr<Sampler> sampler =
        MakeSampler(SamplerName, SamplerParams, camera->film);
    if (!sampler) {
        Error("Unable to create sampler.");
        return nullptr;
    }

    Integrator *integrator = nullptr;
    if (IntegratorName == "whitted")
        integrator = CreateWhittedIntegrator(IntegratorParams, sampler, camera);
    else if (IntegratorName == "directlighting")
        integrator =
            CreateDirectLightingIntegrator(IntegratorParams, sampler, camera);
    else if (IntegratorName == "path")
        integrator = CreatePathIntegrator(IntegratorParams, sampler, camera);
    else if (IntegratorName == "volpath")
        integrator = CreateVolPathIntegrator(IntegratorParams, sampler, camera);
    else if (IntegratorName == "bdpt") {
        integrator = CreateBDPTIntegrator(IntegratorParams, sampler, camera);
    } else if (IntegratorName == "mlt") {
        integrator = CreateMLTIntegrator(IntegratorParams, camera);
    } else if (IntegratorName == "ambientocclusion") {
        integrator = CreateAOIntegrator(IntegratorParams, sampler, camera);
    } else if (IntegratorName == "sppm") {
        integrator = CreateSPPMIntegrator(IntegratorParams, camera);
    } else {
        Error("Integrator \"%s\" unknown.", IntegratorName.c_str());
        return nullptr;
    }

    if (renderOptions->haveScatteringMedia && IntegratorName != "volpath" &&
        IntegratorName != "bdpt" && IntegratorName != "mlt") {
        Warning(
            "Scene has scattering media but \"%s\" integrator doesn't support "
            "volume scattering. Consider using \"volpath\", \"bdpt\", or "
            "\"mlt\".", IntegratorName.c_str());
    }

    IntegratorParams.ReportUnused();
    // Warn if no light sources are defined
    if (lights.empty())
        Warning(
            "No light sources defined in scene; "
            "rendering a black image.");
    return integrator;
}

Camera *RenderOptions::MakeCamera() const {
    std::unique_ptr<Filter> filter = MakeFilter(FilterName, FilterParams);
    Film *film = MakeFilm(FilmName, FilmParams, std::move(filter));
    if (!film) {
        Error("Unable to create film.");
        return nullptr;
    }
    Camera *camera = pbrt::MakeCamera(CameraName, CameraParams, CameraToWorld,
                                  renderOptions->transformStartTime,
                                  renderOptions->transformEndTime, film);
    return camera;
}

}  // namespace pbrt<|MERGE_RESOLUTION|>--- conflicted
+++ resolved
@@ -1416,28 +1416,23 @@
 
         if (scene && integrator) integrator->Render(*scene);
 
-<<<<<<< HEAD
-        // FIXME: yuck
-        if (CachedTexelProvider::textureCache) {
-            delete CachedTexelProvider::textureCache;
-            CachedTexelProvider::textureCache = nullptr;
-        }
-
-=======
         CHECK_EQ(CurrentProfilerState(), ProfToBits(Prof::IntegratorRender));
         ProfilerState = ProfToBits(Prof::SceneConstruction);
     }
 
     // Clean up after rendering. Do this before reporting stats so that
     // destructors can run and update stats as needed.
+    if (CachedTexelProvider::textureCache) {
+        delete CachedTexelProvider::textureCache;
+        CachedTexelProvider::textureCache = nullptr;
+    }
     graphicsState = GraphicsState();
     transformCache.Clear();
     currentApiState = APIState::OptionsBlock;
-    ImageTexture<Float, Float>::ClearCache();
-    ImageTexture<RGBSpectrum, Spectrum>::ClearCache();
+    ImageTexture<Float>::ClearCache();
+    ImageTexture<Spectrum>::ClearCache();
 
     if (!PbrtOptions.cat && !PbrtOptions.toPly) {
->>>>>>> 09fa96b4
         MergeWorkerThreadStats();
         ReportThreadStats();
         if (!PbrtOptions.quiet) {
@@ -1452,11 +1447,6 @@
     activeTransformBits = AllTransformsBits;
     namedCoordinateSystems.erase(namedCoordinateSystems.begin(),
                                  namedCoordinateSystems.end());
-<<<<<<< HEAD
-    ImageTexture<Float>::ClearCache();
-    ImageTexture<Spectrum>::ClearCache();
-=======
->>>>>>> 09fa96b4
 }
 
 Scene *RenderOptions::MakeScene() {
