
/*
    pbrt source code is Copyright(c) 1998-2016
                        Matt Pharr, Greg Humphreys, and Wenzel Jakob.

    This file is part of pbrt.

    Redistribution and use in source and binary forms, with or without
    modification, are permitted provided that the following conditions are
    met:

    - Redistributions of source code must retain the above copyright
      notice, this list of conditions and the following disclaimer.

    - Redistributions in binary form must reproduce the above copyright
      notice, this list of conditions and the following disclaimer in the
      documentation and/or other materials provided with the distribution.

    THIS SOFTWARE IS PROVIDED BY THE COPYRIGHT HOLDERS AND CONTRIBUTORS "AS
    IS" AND ANY EXPRESS OR IMPLIED WARRANTIES, INCLUDING, BUT NOT LIMITED
    TO, THE IMPLIED WARRANTIES OF MERCHANTABILITY AND FITNESS FOR A
    PARTICULAR PURPOSE ARE DISCLAIMED. IN NO EVENT SHALL THE COPYRIGHT
    HOLDER OR CONTRIBUTORS BE LIABLE FOR ANY DIRECT, INDIRECT, INCIDENTAL,
    SPECIAL, EXEMPLARY, OR CONSEQUENTIAL DAMAGES (INCLUDING, BUT NOT
    LIMITED TO, PROCUREMENT OF SUBSTITUTE GOODS OR SERVICES; LOSS OF USE,
    DATA, OR PROFITS; OR BUSINESS INTERRUPTION) HOWEVER CAUSED AND ON ANY
    THEORY OF LIABILITY, WHETHER IN CONTRACT, STRICT LIABILITY, OR TORT
    (INCLUDING NEGLIGENCE OR OTHERWISE) ARISING IN ANY WAY OUT OF THE USE
    OF THIS SOFTWARE, EVEN IF ADVISED OF THE POSSIBILITY OF SUCH DAMAGE.

 */

#if defined(_MSC_VER)
#define NOMINMAX
#pragma once
#endif

#ifndef PBRT_CORE_MEMORY_H
#define PBRT_CORE_MEMORY_H

// core/memory.h*
#include "pbrt.h"
<<<<<<< HEAD

#include "mathutil.h"
#include "ext/google/array_slice.h"

=======
>>>>>>> 09fa96b4
#include <list>
#include <cstddef>
#include <utility>

#ifdef PBRT_HAVE_MALLOC_H
#include <malloc.h>  // for _alloca, memalign
#endif
#ifdef PBRT_HAVE_ALLOCA_H
#include <alloca.h>
#endif

#if defined(PBRT_IS_MSVC)
#define alloca _alloca
#endif

#define ALLOCA(TYPE, COUNT) (TYPE *) alloca((COUNT) * sizeof(TYPE))

namespace pbrt {

// Memory Declarations
void *AllocAligned(size_t size);
template <typename T>
T *AllocAligned(size_t count) {
    return (T *)AllocAligned(count * sizeof(T));
}

void FreeAligned(void *);

class alignas(PBRT_L1_CACHE_LINE_SIZE)
MemoryArena {
  public:
    // MemoryArena Public Methods
    MemoryArena(size_t blockSize = 262144) : blockSize(blockSize) {}
    void *Alloc(size_t nBytes) {
        // Round up _nBytes_ to minimum machine alignment
#if __GNUC__ == 4 && __GNUC_MINOR__ < 9
        // gcc bug: max_align_t wasn't in std:: until 4.9.0
        const int align = alignof(::max_align_t);
#else
        const int align = alignof(std::max_align_t);
#endif
<<<<<<< HEAD
=======
#ifdef PBRT_HAVE_CONSTEXPR
>>>>>>> 09fa96b4
        static_assert(IsPowerOf2(align), "Minimum alignment not a power of two");
        nBytes = (nBytes + align - 1) & ~(align - 1);
        if (currentBlockPos + nBytes > currentAllocSize) {
            // Add current block to _usedBlocks_ list
            if (currentBlock) {
                usedBlocks.push_back(
                    std::make_pair(currentAllocSize, std::move(currentBlock)));
                currentBlock = nullptr;
                currentAllocSize = 0;
            }

            // Get new block of memory for _MemoryArena_

            // Try to get memory block from _availableBlocks_
            for (auto iter = availableBlocks.begin();
                 iter != availableBlocks.end(); ++iter) {
                if (iter->first >= nBytes) {
                    currentAllocSize = iter->first;
                    currentBlock = std::move(iter->second);
                    availableBlocks.erase(iter);
                    break;
                }
            }
            if (!currentBlock) {
                currentAllocSize = std::max(nBytes, blockSize);
                currentBlock = std::make_unique<char[]>(currentAllocSize);
            }
            currentBlockPos = 0;
        }
        void *ret = currentBlock.get() + currentBlockPos;
        currentBlockPos += nBytes;
        return ret;
    }
    template <typename T>
    T *AllocArray(size_t n = 1, bool runConstructor = true) {
        T *ret = (T *)Alloc(n * sizeof(T));
        if (runConstructor)
            for (size_t i = 0; i < n; ++i) new (&ret[i]) T();
        return ret;
    }
    template<typename T, typename ...Args> T *Alloc(Args&&... args)  {
        T *ptr = (T *)Alloc(sizeof(T));
        return new (ptr) T(std::forward<Args>(args)...);
    }
    void Reset() {
        currentBlockPos = 0;
        availableBlocks.splice(availableBlocks.begin(), usedBlocks);
    }
    size_t TotalAllocated() const {
        size_t total = currentAllocSize;
        for (const auto &alloc : usedBlocks) total += alloc.first;
        for (const auto &alloc : availableBlocks) total += alloc.first;
        return total;
    }

  private:
    MemoryArena(const MemoryArena &) = delete;
    MemoryArena &operator=(const MemoryArena &) = delete;
    // MemoryArena Private Data
    const size_t blockSize;
    size_t currentBlockPos = 0, currentAllocSize = 0;
    std::unique_ptr<char[]> currentBlock;
    std::list<std::pair<size_t, std::unique_ptr<char[]>>> usedBlocks, availableBlocks;
};

}  // namespace pbrt

#endif  // PBRT_CORE_MEMORY_H<|MERGE_RESOLUTION|>--- conflicted
+++ resolved
@@ -40,15 +40,13 @@
 
 // core/memory.h*
 #include "pbrt.h"
-<<<<<<< HEAD
 
 #include "mathutil.h"
 #include "ext/google/array_slice.h"
 
-=======
->>>>>>> 09fa96b4
+#include <cstddef>
 #include <list>
-#include <cstddef>
+#include <memory>
 #include <utility>
 
 #ifdef PBRT_HAVE_MALLOC_H
@@ -88,10 +86,6 @@
 #else
         const int align = alignof(std::max_align_t);
 #endif
-<<<<<<< HEAD
-=======
-#ifdef PBRT_HAVE_CONSTEXPR
->>>>>>> 09fa96b4
         static_assert(IsPowerOf2(align), "Minimum alignment not a power of two");
         nBytes = (nBytes + align - 1) & ~(align - 1);
         if (currentBlockPos + nBytes > currentAllocSize) {
