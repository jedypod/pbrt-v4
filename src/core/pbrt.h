--- conflicted
+++ resolved
@@ -39,31 +39,7 @@
 #define PBRT_CORE_PBRT_H
 
 // core/pbrt.h*
-<<<<<<< HEAD
-#include "port.h"
-
 #include <string>
-=======
-// Global Include Files
-#include <type_traits>
-#include <algorithm>
-#include <cinttypes>
-#include <cmath>
-#include <iostream>
-#include <limits>
-#include <memory>
-#include <string>
-#include <vector>
-#include "error.h"
-#ifdef PBRT_HAVE_MALLOC_H
-#include <malloc.h>  // for _alloca, memalign
-#endif
-#ifdef PBRT_HAVE_ALLOCA_H
-#include <alloca.h>
-#endif
-#include <assert.h>
-#include <string.h>
-#include <glog/logging.h>
 
 // Platform-specific definitions
 #if defined(_WIN32) || defined(_WIN64)
@@ -89,10 +65,6 @@
 #pragma warning(disable : 4244)  // int -> float conversion
 #pragma warning(disable : 4843)  // double -> float conversion
 #endif
-
-// Global Macros
-#define ALLOCA(TYPE, COUNT) (TYPE *) alloca((COUNT) * sizeof(TYPE))
->>>>>>> 09fa96b4
 
 namespace pbrt {
 
